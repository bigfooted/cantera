--- conflicted
+++ resolved
@@ -1,12 +1,5 @@
 <?xml version="1.0"?>
 <!--
-<<<<<<< HEAD
-    $Id$
-    $Source: /cvsroot/cantera/cantera/test_problems/cathermo/HMW_dupl_test/HMW_NaCl_sp1977_alt.xml,v $
-    $Name:  $
-
-=======
->>>>>>> 8f5c6f4d
     NaCl modeling Based on the Silvester&Pitzer 1977 treatment:
 
     (L. F. Silvester, K. S. Pitzer, "Thermodynamics of Electrolytes:
