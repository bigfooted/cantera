--- conflicted
+++ resolved
@@ -78,16 +78,11 @@
    * <H2> Specification of Solution Thermodynamic Properties </H2>
    * <HR>
    *
-<<<<<<< HEAD
    * The molar excess Gibbs free energy is given by the following formula which is a sum over interactions <I>i</I>.
    * Each of the interactions are binary interactions involving two of the species in the phase, denoted, <I>Ai</I>
    * and <I>Bi</I>.
    * This is the generalization of the Margules formulation for a phase
    * that has more than 2 species. 
-=======
-   * The excess Gibbs free energy (expressed as an extrinsic thermodynamic
-   * variable) is given by the following formula:
->>>>>>> fa563094
    *
    *      \f[
    *          G^E = \sum_i \left(  H_{Ei} - T S_{Ei} \right)
@@ -664,71 +659,32 @@
      */
     void getElectrochemPotentials(doublereal* mu) const;
 
-<<<<<<< HEAD
     //! Get the array of temperature second derivatives of the log activity coefficients
-=======
- 
-    //! Get the array of change in the log activity coefficients with change in state (change temp, change mole fractions)
     /*!
      * This function is a virtual class, but it first appears in GibbsExcessVPSSTP
      * class and derived classes from GibbsExcessVPSSTP.
      *
      *  units = 1/Kelvin
      *
-     * @param dlnActCoeff    Output vector of temperature derivatives of the 
+     * @param d2lnActCoeffdT2  Output vector of temperature 2nd derivatives of the 
      *                         log Activity Coefficients. length = m_kk
      *
      */
-    virtual void getdlnActCoeff(const doublereal dT, const doublereal * const dX, doublereal *dlnActCoeffdT) const;
+    virtual void getd2lnActCoeffdT2(doublereal *d2lnActCoeffdT2) const;
 
     //! Get the array of temperature derivatives of the log activity coefficients
->>>>>>> fa563094
     /*!
      * This function is a virtual class, but it first appears in GibbsExcessVPSSTP
      * class and derived classes from GibbsExcessVPSSTP.
      *
      *  units = 1/Kelvin
      *
-     * @param d2lnActCoeffdT2  Output vector of temperature 2nd derivatives of the 
-     *                         log Activity Coefficients. length = m_kk
-     *
-     */
-    virtual void getd2lnActCoeffdT2(doublereal *d2lnActCoeffdT2) const;
-
-    //! Get the array of temperature derivatives of the log activity coefficients
-    /*!
-<<<<<<< HEAD
-     * This function is a virtual class, but it first appears in GibbsExcessVPSSTP
-     * class and derived classes from GibbsExcessVPSSTP.
-=======
-     * This function is a virtual method.  For ideal mixtures 
-     * (unity activity coefficients), this can return zero.  
-     * Implementations should take the derivative of the 
-     * logarithm of the activity coefficient with respect to the 
-     * logarithm of the concentration-like variable (i.e. mole fraction,
-     * molality, etc.) that represents the standard state.  
-     * This quantity is to be used in conjunction with derivatives of 
-     j that concentration-like variable when the derivative of the chemical 
-     * potential is taken.  
->>>>>>> fa563094
-     *
-     *  units = 1/Kelvin
-     *
      * @param dlnActCoeffdT    Output vector of temperature derivatives of the 
      *                         log Activity Coefficients. length = m_kk
      *
-<<<<<<< HEAD
      */
     virtual void getdlnActCoeffdT(doublereal *dlnActCoeffdT) const;
 
-=======
-     * @param dlnActCoeffdlnX    Output vector of log(mole fraction)  
-     *                 derivatives of the log Activity Coefficients.
-     *                 length = m_kk
-     */
-    virtual void getdlnActCoeffdlnX(doublereal *dlnActCoeffdlnX) const;
-    virtual void getdlnActCoeffdlnN(doublereal *dlnActCoeffdlnN) const;
->>>>>>> fa563094
 
  
     //@}
@@ -819,7 +775,6 @@
      */
     void initThermoXML(XML_Node& phaseNode, std::string id);
 
-<<<<<<< HEAD
     /**
      * @} 
      * @name  Derivatives of Thermodynamic Variables needed for Applications
@@ -873,8 +828,6 @@
      */
     virtual void getdlnActCoeffdlnN_diag(doublereal *dlnActCoeffdlnN_diag) const;
 
-=======
->>>>>>> fa563094
 
     //! Get the array of derivatives of the log activity coefficients with respect to the ln species mole numbers
     /*!
@@ -946,7 +899,6 @@
      * derivative of the natural logarithm of the activity coefficients
      * wrt logarithm of the mole fractions.
      */
-<<<<<<< HEAD
     void s_update_dlnActCoeff_dlnX_diag() const;
 
     //! Update the derivative of the log of the activity coefficients
@@ -963,16 +915,6 @@
      * This function will be called to update the internally storred
      * derivative of the natural logarithm of the activity coefficients
      * wrt logarithm of the mole number of species
-=======
-    void s_update_dlnActCoeff_dlnX() const;
-
-    //! Update the derivative of the log of the activity coefficients
-    //!  wrt log(moles)
-    /*!
-     * This function will be called to update the internally storred
-     * derivative of the natural logarithm of the activity coefficients
-     * wrt logarithm of the moles.
->>>>>>> fa563094
      */
     void s_update_dlnActCoeff_dlnN() const;
 
@@ -1039,11 +981,8 @@
     //! Entropy term for the quaternary mole fraction interaction of the
     //! excess gibbs free energy expression
     mutable vector_fp m_VSE_d_ij;
-<<<<<<< HEAD
-
-
-=======
->>>>>>> fa563094
+
+
     
     //! vector of species indices representing species A in the interaction
     /*!
